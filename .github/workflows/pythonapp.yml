--- conflicted
+++ resolved
@@ -9,11 +9,7 @@
       - master
       - PMLB2.0
   pull_request:
-<<<<<<< HEAD
-    branches:
-=======
     branches: 
->>>>>>> 5c8c754b
       - master
       - PMLB2.0
 jobs:
@@ -29,11 +25,7 @@
         python-version: 3.8
     - name: Install dependencies
       run: |
-<<<<<<< HEAD
-        pip install nose numpy scipy pandas pyyaml parameterized
-=======
         pip install nose numpy scipy pandas pyyaml requests
->>>>>>> 5c8c754b
     - name: Test with nose
       run: |
         nosetests -s -v